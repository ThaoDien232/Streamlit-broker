--- conflicted
+++ resolved
@@ -332,13 +332,6 @@
     key="chart_brokers"
 )
 
-<<<<<<< HEAD
-# Metrics selection - NOW ALWAYS AVAILABLE
-selected_metrics = st.sidebar.multiselect(
-    "Select Metrics:",
-    options=allowed_metrics,
-    default="Sector",
-=======
 # Fixed default charts (always displayed)
 fixed_charts = ['PBT', 'ROE', 'TOTAL_OPERATING_INCOME']
 
@@ -347,7 +340,6 @@
     "Additional Charts (optional):",
     options=[m for m in allowed_metrics if m not in fixed_charts],
     default=[],
->>>>>>> e3be3865
     format_func=get_metric_display_name,
     key="chart_metrics"
 )
@@ -361,11 +353,7 @@
 selected_years = st.sidebar.multiselect(
     "Select Years:",
     options=available_years_filtered if available_years_filtered else available_years,
-<<<<<<< HEAD
-    default=available_years_filtered[3:] if len(available_years_filtered) >= 3 else available_years_filtered,
-=======
     default=default_years,
->>>>>>> e3be3865
     key="chart_years"
 )
 
